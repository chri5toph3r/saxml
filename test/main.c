--- conflicted
+++ resolved
@@ -3,6 +3,7 @@
  * \brief Embedded XML Parser
  */
 #include "saxml/saxml.h"
+#include <getopt.h>
 #include <stdio.h>
 #include <stdint.h>
 #include <unistd.h>
@@ -27,6 +28,31 @@
    resultLength += sprintf(&resultBuffer[resultLength], "%s: '%s'\n", event, param);
 }
 static pfnPrintHandler PRINT = print_console;
+
+static char *LoadFile(const char *filename)
+{
+    ssize_t length;
+    char *resultBuffer = NULL;
+    FILE *pFile = fopen(filename, "rb");
+    if(NULL == pFile)
+    {
+       fprintf(stderr, "Error opening file '%s'\n", filename);
+       return NULL;
+    }
+
+    fseek(pFile, 0, SEEK_END);
+    length = ftell(pFile);
+    fseek(pFile, 0, SEEK_SET);
+    resultBuffer = (char *) malloc(length+1);
+    if(fread(resultBuffer, length, 1, pFile) != 1)
+    {
+       fprintf(stderr, "Failed to read %ld bytes from file '%s'\n", length, filename);
+       return NULL; 
+    }
+    fclose(pFile);
+    resultBuffer[length] = '\0';
+    return resultBuffer;
+}
 
 /* -----------------------------------------------------------------------------------------------
  * Parse Event Handlers
@@ -66,51 +92,59 @@
  * main
  */
 
+ #define DEFAULT_MAX_STRING_LENGTH 256 /* characters */
+ #define PROGRAM_OPTIONS "c:s:?"
+ #define STR(x) #x
+
+ void DisplayHelp(const char* prog)
+ {
+    fprintf(stderr, "%s [xml file] <" PROGRAM_OPTIONS ">\n", prog);
+    fprintf(stderr, "   c [compare file]   File to compare against test result\n");
+    fprintf(stderr, "   s [length]         Maximum string length, in characters (default: " STR(DEFAULT_MAX_STRING_LENGTH) ")\n");
+ }
+
 int main(int argc, char *argv[])
 {
     const char *filename;
     char *compareBuffer = NULL;
+    int showHelp = 0;
     FILE *xml;
     void *saxml;
     tSaxmlContext saxml_context;
-<<<<<<< HEAD
-    uint32_t max_string_size = 256;
+    uint32_t max_string_size = DEFAULT_MAX_STRING_LENGTH;
     int result = -1;
-=======
-    int ret = 1;
->>>>>>> 843c9cc7
+    char arg;
 
     if(argc < 2)
+       showHelp = 1;
+    else
     {
-        fprintf(stderr, "%s [xml file]\n", argv[0]);
+        filename = argv[1];
+        while((arg = getopt(argc-1, &argv[1], PROGRAM_OPTIONS)) != -1)
+        {
+            switch(arg)
+            {
+                case 'c':
+                    compareBuffer = LoadFile(optarg);
+                    if(NULL == compareBuffer)
+                        showHelp = 1;
+                    break;
+                case 's': max_string_size = strtoul(optarg, NULL, 10); break;
+                default: showHelp = 1; break;
+            }
+        }
+    }
+
+    if(showHelp)
+    {
+        DisplayHelp(argv[0]);
         return -1;
     }
-    filename = argv[1];
 
-    if(argc >= 3)
-    {
-       ssize_t length;
-       FILE *pFile = fopen(argv[2], "rb");
-       if(NULL == pFile)
-       {
-          fprintf(stderr, "Error opening compare file '%s'\n", argv[2]);
-          return -1;
-       }
-       fseek(pFile, 0, SEEK_END);
-       length = ftell(pFile);
-       fseek(pFile, 0, SEEK_SET);
-       compareBuffer = malloc(length+1);
-       if(fread(compareBuffer, length, 1, pFile) != 1)
-       {
-          fprintf(stderr, "Failed to read %ld bytes from compare file '%s'\n", length, argv[2]);
-          return -1;
-       }
-       fclose(pFile);
-       compareBuffer[length] = '\0';
+    if(NULL != compareBuffer)
        PRINT = print_buffer;
-    }
 
-    xml = fopen(filename, "r");
+    xml = fopen(filename, "rb");
     if(NULL == xml)
     {
         fprintf(stderr, "Error opening XML file '%s' (%d, %s)\n",
@@ -125,6 +159,11 @@
     saxml_context.contentHandler = HandleContent;
     saxml_context.attributeHandler = HandleAttribute;
     saxml = saxml_Initialize(&saxml_context, max_string_size);
+    if(NULL == saxml)
+    {
+        fprintf(stderr, "Failed to initialize saxml\n");
+        return -1;
+    }
 
     while(!feof(xml))
     {
@@ -145,11 +184,7 @@
         if(strcmp(compareBuffer, resultBuffer) == 0)
         {
             printf("Success\n");
-<<<<<<< HEAD
             result = 0;
-=======
-	    ret = 0;
->>>>>>> 843c9cc7
         }
         else
         {
@@ -160,9 +195,5 @@
         free(compareBuffer);
     }
 
-<<<<<<< HEAD
     return result;
-=======
-    return ret;
->>>>>>> 843c9cc7
 }